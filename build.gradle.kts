--- conflicted
+++ resolved
@@ -48,18 +48,11 @@
         apply(plugin = "org.jmailen.kotlinter")
 
         dependencies {
-<<<<<<< HEAD
-            api("org.jetbrains.kotlin:kotlin-stdlib-common") { version { project.getKotlinPluginVersion() } }
-            api("org.jetbrains.kotlin:kotlin-stdlib-jdk7") { version { project.getKotlinPluginVersion() } }
-            api("org.jetbrains.kotlin:kotlin-stdlib-jdk8") { version { project.getKotlinPluginVersion() } }
-            api("org.jetbrains.kotlin:kotlin-stdlib") { version { project.getKotlinPluginVersion() } }
-=======
             api("org.jetbrains.kotlin:kotlin-stdlib-common") { requireKotlinVersion() }
             api("org.jetbrains.kotlin:kotlin-stdlib-jdk7") { requireKotlinVersion() }
             api("org.jetbrains.kotlin:kotlin-stdlib-jdk8") { requireKotlinVersion() }
             api("org.jetbrains.kotlin:kotlin-stdlib") { requireKotlinVersion() }
             implementation(libs.guice)
->>>>>>> 71aa485d
             implementation(libs.logback)
             implementation(libs.inlineLogger)
         }
@@ -136,12 +129,9 @@
             }
         }
     }
-<<<<<<< HEAD
-=======
 }
 
 fun ExternalModuleDependency.requireKotlinVersion(): ExternalModuleDependency {
     version { require(project.getKotlinPluginVersion()) }
     return this
->>>>>>> 71aa485d
 }